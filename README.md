<<<<<<< HEAD
# Fluid-Particle-ALE
A code for the diploma thesis Numerical simulations of interaction between fluid flow and rigid particles.
=======
# Fluid-Particle-ALE
A code for the diploma thesis <em>Numerical simulations of interaction between fluid flow and rigid particles</em> at Charles University, Faculty of Mathematics and Physics.

Created by Jan Hrůza.

### Instalation
The [FEniCS](https://fenicsproject.org/) finite element library and [admesh](https://bitbucket.org/FaraJakub/admesh/src/admesh2.0/) mesh adaptation library created by Jakub Fara have to be installed to run the code.

### Running tohe code
To run e.g. the `ALE_2D_movement/ALE_solver.py`, create a initial mesh first, this is done using a `--mesh` parameter, the following series of commands will start the computation:
```
python3 ALE_2D_movement/ALE_solver.py --mesh
python3 ALE_2D_movement/ALE_solver.py
```
>>>>>>> 1d6b3ba6
<|MERGE_RESOLUTION|>--- conflicted
+++ resolved
@@ -1,7 +1,3 @@
-<<<<<<< HEAD
-# Fluid-Particle-ALE
-A code for the diploma thesis Numerical simulations of interaction between fluid flow and rigid particles.
-=======
 # Fluid-Particle-ALE
 A code for the diploma thesis <em>Numerical simulations of interaction between fluid flow and rigid particles</em> at Charles University, Faculty of Mathematics and Physics.
 
@@ -10,10 +6,9 @@
 ### Instalation
 The [FEniCS](https://fenicsproject.org/) finite element library and [admesh](https://bitbucket.org/FaraJakub/admesh/src/admesh2.0/) mesh adaptation library created by Jakub Fara have to be installed to run the code.
 
-### Running tohe code
-To run e.g. the `ALE_2D_movement/ALE_solver.py`, create a initial mesh first, this is done using a `--mesh` parameter, the following series of commands will start the computation:
+### Running the code
+To run e.g. the `ALE_2D_movement/ALE_solver.py`, create an initial mesh first, this is done using a `--mesh` parameter, the following series of commands will start the computation:
 ```
 python3 ALE_2D_movement/ALE_solver.py --mesh
 python3 ALE_2D_movement/ALE_solver.py
-```
->>>>>>> 1d6b3ba6
+```